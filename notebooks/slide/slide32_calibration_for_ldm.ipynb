{
 "cells": [
  {
   "cell_type": "markdown",
   "metadata": {},
   "source": [
    "# Calibration of for LDM"
   ]
  },
  {
   "cell_type": "code",
   "execution_count": null,
   "metadata": {},
   "outputs": [],
   "source": [
    "%matplotlib widget"
   ]
  },
  {
   "cell_type": "code",
<<<<<<< HEAD
   "execution_count": null,
=======
   "execution_count": 5,
>>>>>>> 76a5191d
   "metadata": {},
   "outputs": [],
   "source": [
    "from bmcs_matmod.slide.slide_explorer import SlideExplorer\n",
    "import bmcs_utils.api as bu"
   ]
  },
  {
   "cell_type": "markdown",
   "metadata": {},
   "source": [
    "## Determine the time step size"
   ]
  },
  {
   "cell_type": "code",
<<<<<<< HEAD
   "execution_count": null,
=======
   "execution_count": 6,
>>>>>>> 76a5191d
   "metadata": {},
   "outputs": [],
   "source": [
    "def get_step_cr(**kw):\n",
    "    f_t, E_w = kw['f_t'], kw['E_w']\n",
    "    bartau, E_s = kw['bartau'], kw['E_s']\n",
    "    w_cr = f_t / E_w\n",
    "    s_cr = bartau / E_s\n",
    "    return w_cr, s_cr"
   ]
  },
  {
<<<<<<< HEAD
   "cell_type": "code",
   "execution_count": null,
   "metadata": {},
   "outputs": [],
=======
   "cell_type": "markdown",
   "metadata": {},
>>>>>>> 76a5191d
   "source": [
    "## Material parameters\n",
    "\n",
    "Define the parameters that are close to the original MARS setup\n",
    "and test if the stress-slip/opening response is comparable.\n",
    "Also see if the dissipated energies are in a realistic range."
   ]
  },
  {
   "cell_type": "code",
<<<<<<< HEAD
   "execution_count": null,
=======
   "execution_count": 269,
>>>>>>> 76a5191d
   "metadata": {},
   "outputs": [],
   "source": [
    "E_w = 60000\n",
    "alpha = 0.3\n",
    "E_s = alpha * E_w\n",
    "f_t = 2\n",
    "material_params = dict(\n",
    "    E_s=E_s, gamma_s=0, K_s=0, S_s=0.000005, c_s=.1, bartau=6, \n",
    "    E_w=E_w, S_w=0.0000000065, c_w = 0.001, m = 0.01, f_t=2, f_c=-50, f_c0=-20, eta=0\n",
    ")"
   ]
  },
  {
   "cell_type": "markdown",
   "metadata": {},
   "source": [
    "Define the algorithmic parameters, like the step size and maximum value so that the \n",
    "transition between elastic and inelastic range is crossed with a small step\n",
    "\n",
    "@todo: define a time function that adapts the step size based on this transition."
   ]
  },
  {
   "cell_type": "code",
<<<<<<< HEAD
   "execution_count": null,
   "metadata": {},
   "outputs": [],
=======
   "execution_count": 270,
   "metadata": {},
   "outputs": [
    {
     "data": {
      "text/plain": [
       "(3.3333333333333335e-05, 0.0011666666666666668, 0.0003333333333333333, 0.001)"
      ]
     },
     "execution_count": 270,
     "metadata": {},
     "output_type": "execute_result"
    }
   ],
>>>>>>> 76a5191d
   "source": [
    "w_cr, s_cr = get_step_cr(**material_params)\n",
    "w_max = w_cr * 35\n",
    "s_max = s_cr * 3\n",
    "n_steps = 1000\n",
    "w_cr, w_max, s_cr, s_max"
   ]
  },
  {
   "cell_type": "code",
<<<<<<< HEAD
   "execution_count": null,
=======
   "execution_count": 271,
>>>>>>> 76a5191d
   "metadata": {},
   "outputs": [],
   "source": [
    "se = SlideExplorer(n_steps=n_steps, k_max=100)\n",
    "se.slide_model.trait_set(**material_params);"
   ]
  },
  {
   "cell_type": "markdown",
   "metadata": {},
   "source": [
    "Elementary loading combined scenarios "
   ]
  },
  {
   "cell_type": "code",
<<<<<<< HEAD
   "execution_count": null,
=======
   "execution_count": 266,
>>>>>>> 76a5191d
   "metadata": {},
   "outputs": [],
   "source": [
    "calib_mtx = [\n",
    "     [0, 0, w_max],\n",
    "#     [s_max, 0, 0],\n",
    "#     [s_max, 0, w_max],\n",
    "#     [s_max, s_max, w_max]\n",
    "]"
   ]
  },
  {
   "cell_type": "code",
<<<<<<< HEAD
   "execution_count": null,
   "metadata": {},
   "outputs": [],
=======
   "execution_count": 267,
   "metadata": {
    "scrolled": false
   },
   "outputs": [
    {
     "name": "stdout",
     "output_type": "stream",
     "text": [
      "running 0.001 0.001 0.0011666666666666668\n"
     ]
    }
   ],
>>>>>>> 76a5191d
   "source": [
    "#%%capture\n",
    "for s_x_1, s_y_1, w_1 in calib_mtx:\n",
    "    print('running', s_x_1, s_y_1, w_1)\n",
    "    se.reset()\n",
    "    se.trait_set(s_x_1=s_x_1, s_y_1=s_y_1, w_1=w_1);\n",
<<<<<<< HEAD
    "    se.run()\n",
    "    bu.InteractiveWindow([se, se.energy_dissipation, se.inel_state_evolution, \n",
    "                          se.slide_model], figsize=(9,4), tight_layout=False).interact()"
   ]
  },
  {
   "cell_type": "code",
   "execution_count": null,
   "metadata": {},
   "outputs": [],
   "source": []
  },
  {
   "cell_type": "code",
   "execution_count": null,
   "metadata": {},
   "outputs": [],
   "source": [
    "#%%capture\n",
    "se.reset()\n",
    "se.trait_set(s_x_1 = s_max, s_y_1 = 0, w_1 = 0);\n",
    "se.run()"
=======
    "    se.run()"
>>>>>>> 76a5191d
   ]
  },
  {
   "cell_type": "code",
<<<<<<< HEAD
   "execution_count": null,
   "metadata": {},
   "outputs": [],
   "source": [
    "bu.InteractiveWindow([se, se.energy_dissipation, se.inel_state_evolution, \n",
    "                      se.slide_model], figsize=(9,4), tight_layout=False).interact()"
   ]
  },
  {
   "cell_type": "code",
   "execution_count": null,
   "metadata": {},
   "outputs": [],
   "source": [
    "#%%capture\n",
    "se.reset()\n",
    "se.trait_set(s_x_1 = s_max, s_y_1 = s_max, w_1 = w_max);\n",
    "se.run()"
   ]
  },
  {
   "cell_type": "code",
   "execution_count": null,
   "metadata": {},
   "outputs": [],
=======
   "execution_count": 268,
   "metadata": {},
   "outputs": [
    {
     "data": {
      "application/vnd.jupyter.widget-view+json": {
       "model_id": "0f40a3588e4046f7a5b33ec4ed80a0fc",
       "version_major": 2,
       "version_minor": 0
      },
      "text/plain": [
       "VBox(children=(Output(), Tab(children=(VBox(children=(HBox(children=(Button(description='run', layout=Layout(h…"
      ]
     },
     "metadata": {},
     "output_type": "display_data"
    }
   ],
   "source": [
    "bu.InteractiveWindow([se, se.energy_dissipation, se.inel_state_evolution, \n",
    "                          se.slide_model], figsize=(9,4), tight_layout=False).interact()"
   ]
  },
  {
   "cell_type": "markdown",
   "metadata": {},
>>>>>>> 76a5191d
   "source": [
    "@todo: define scenarios with unloading to distinguish the plastic and damage dissipation\n",
    "in response to normal and tangential loading"
   ]
  },
  {
   "cell_type": "code",
   "execution_count": null,
   "metadata": {},
   "outputs": [],
   "source": []
  }
 ],
 "metadata": {
  "kernelspec": {
   "display_name": "bmcs_env",
   "language": "python",
   "name": "bmcs_env"
  },
  "language_info": {
   "codemirror_mode": {
    "name": "ipython",
    "version": 3
   },
   "file_extension": ".py",
   "mimetype": "text/x-python",
   "name": "python",
   "nbconvert_exporter": "python",
   "pygments_lexer": "ipython3",
   "version": "3.9.0"
  },
  "toc": {
   "base_numbering": 1,
   "nav_menu": {},
   "number_sections": true,
   "sideBar": true,
   "skip_h1_title": false,
   "title_cell": "Table of Contents",
   "title_sidebar": "Contents",
   "toc_cell": false,
   "toc_position": {},
   "toc_section_display": true,
   "toc_window_display": false
  }
 },
 "nbformat": 4,
 "nbformat_minor": 4
}<|MERGE_RESOLUTION|>--- conflicted
+++ resolved
@@ -18,11 +18,7 @@
   },
   {
    "cell_type": "code",
-<<<<<<< HEAD
-   "execution_count": null,
-=======
-   "execution_count": 5,
->>>>>>> 76a5191d
+   "execution_count": null,
    "metadata": {},
    "outputs": [],
    "source": [
@@ -39,11 +35,7 @@
   },
   {
    "cell_type": "code",
-<<<<<<< HEAD
-   "execution_count": null,
-=======
-   "execution_count": 6,
->>>>>>> 76a5191d
+   "execution_count": null,
    "metadata": {},
    "outputs": [],
    "source": [
@@ -56,15 +48,8 @@
    ]
   },
   {
-<<<<<<< HEAD
-   "cell_type": "code",
-   "execution_count": null,
-   "metadata": {},
-   "outputs": [],
-=======
-   "cell_type": "markdown",
-   "metadata": {},
->>>>>>> 76a5191d
+   "cell_type": "markdown",
+   "metadata": {},
    "source": [
     "## Material parameters\n",
     "\n",
@@ -75,11 +60,7 @@
   },
   {
    "cell_type": "code",
-<<<<<<< HEAD
-   "execution_count": null,
-=======
-   "execution_count": 269,
->>>>>>> 76a5191d
+   "execution_count": null,
    "metadata": {},
    "outputs": [],
    "source": [
@@ -105,26 +86,9 @@
   },
   {
    "cell_type": "code",
-<<<<<<< HEAD
-   "execution_count": null,
-   "metadata": {},
-   "outputs": [],
-=======
-   "execution_count": 270,
-   "metadata": {},
-   "outputs": [
-    {
-     "data": {
-      "text/plain": [
-       "(3.3333333333333335e-05, 0.0011666666666666668, 0.0003333333333333333, 0.001)"
-      ]
-     },
-     "execution_count": 270,
-     "metadata": {},
-     "output_type": "execute_result"
-    }
-   ],
->>>>>>> 76a5191d
+   "execution_count": null,
+   "metadata": {},
+   "outputs": [],
    "source": [
     "w_cr, s_cr = get_step_cr(**material_params)\n",
     "w_max = w_cr * 35\n",
@@ -135,11 +99,7 @@
   },
   {
    "cell_type": "code",
-<<<<<<< HEAD
-   "execution_count": null,
-=======
-   "execution_count": 271,
->>>>>>> 76a5191d
+   "execution_count": null,
    "metadata": {},
    "outputs": [],
    "source": [
@@ -156,11 +116,7 @@
   },
   {
    "cell_type": "code",
-<<<<<<< HEAD
-   "execution_count": null,
-=======
-   "execution_count": 266,
->>>>>>> 76a5191d
+   "execution_count": null,
    "metadata": {},
    "outputs": [],
    "source": [
@@ -174,106 +130,23 @@
   },
   {
    "cell_type": "code",
-<<<<<<< HEAD
-   "execution_count": null,
-   "metadata": {},
-   "outputs": [],
-=======
-   "execution_count": 267,
-   "metadata": {
-    "scrolled": false
-   },
-   "outputs": [
-    {
-     "name": "stdout",
-     "output_type": "stream",
-     "text": [
-      "running 0.001 0.001 0.0011666666666666668\n"
-     ]
-    }
-   ],
->>>>>>> 76a5191d
+   "execution_count": null,
+   "metadata": {},
+   "outputs": [],
    "source": [
     "#%%capture\n",
     "for s_x_1, s_y_1, w_1 in calib_mtx:\n",
     "    print('running', s_x_1, s_y_1, w_1)\n",
     "    se.reset()\n",
     "    se.trait_set(s_x_1=s_x_1, s_y_1=s_y_1, w_1=w_1);\n",
-<<<<<<< HEAD
-    "    se.run()\n",
-    "    bu.InteractiveWindow([se, se.energy_dissipation, se.inel_state_evolution, \n",
-    "                          se.slide_model], figsize=(9,4), tight_layout=False).interact()"
-   ]
-  },
-  {
-   "cell_type": "code",
-   "execution_count": null,
-   "metadata": {},
-   "outputs": [],
-   "source": []
-  },
-  {
-   "cell_type": "code",
-   "execution_count": null,
-   "metadata": {},
-   "outputs": [],
-   "source": [
-    "#%%capture\n",
-    "se.reset()\n",
-    "se.trait_set(s_x_1 = s_max, s_y_1 = 0, w_1 = 0);\n",
-    "se.run()"
-=======
     "    se.run()"
->>>>>>> 76a5191d
-   ]
-  },
-  {
-   "cell_type": "code",
-<<<<<<< HEAD
-   "execution_count": null,
-   "metadata": {},
-   "outputs": [],
-   "source": [
-    "bu.InteractiveWindow([se, se.energy_dissipation, se.inel_state_evolution, \n",
-    "                      se.slide_model], figsize=(9,4), tight_layout=False).interact()"
-   ]
-  },
-  {
-   "cell_type": "code",
-   "execution_count": null,
-   "metadata": {},
-   "outputs": [],
-   "source": [
-    "#%%capture\n",
-    "se.reset()\n",
-    "se.trait_set(s_x_1 = s_max, s_y_1 = s_max, w_1 = w_max);\n",
-    "se.run()"
-   ]
-  },
-  {
-   "cell_type": "code",
-   "execution_count": null,
-   "metadata": {},
-   "outputs": [],
-=======
-   "execution_count": 268,
-   "metadata": {},
-   "outputs": [
-    {
-     "data": {
-      "application/vnd.jupyter.widget-view+json": {
-       "model_id": "0f40a3588e4046f7a5b33ec4ed80a0fc",
-       "version_major": 2,
-       "version_minor": 0
-      },
-      "text/plain": [
-       "VBox(children=(Output(), Tab(children=(VBox(children=(HBox(children=(Button(description='run', layout=Layout(h…"
-      ]
-     },
-     "metadata": {},
-     "output_type": "display_data"
-    }
-   ],
+   ]
+  },
+  {
+   "cell_type": "code",
+   "execution_count": null,
+   "metadata": {},
+   "outputs": [],
    "source": [
     "bu.InteractiveWindow([se, se.energy_dissipation, se.inel_state_evolution, \n",
     "                          se.slide_model], figsize=(9,4), tight_layout=False).interact()"
@@ -282,7 +155,6 @@
   {
    "cell_type": "markdown",
    "metadata": {},
->>>>>>> 76a5191d
    "source": [
     "@todo: define scenarios with unloading to distinguish the plastic and damage dissipation\n",
     "in response to normal and tangential loading"
