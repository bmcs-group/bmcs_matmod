--- conflicted
+++ resolved
@@ -9,11 +9,7 @@
   },
   {
    "cell_type": "code",
-<<<<<<< HEAD
-   "execution_count": null,
-=======
-   "execution_count": 1,
->>>>>>> ba06b4db
+   "execution_count": null,
    "metadata": {},
    "outputs": [],
    "source": [
@@ -22,11 +18,7 @@
   },
   {
    "cell_type": "code",
-<<<<<<< HEAD
-   "execution_count": null,
-=======
-   "execution_count": 2,
->>>>>>> ba06b4db
+   "execution_count": null,
    "metadata": {},
    "outputs": [],
    "source": [
@@ -43,11 +35,7 @@
   },
   {
    "cell_type": "code",
-<<<<<<< HEAD
-   "execution_count": null,
-=======
-   "execution_count": 3,
->>>>>>> ba06b4db
+   "execution_count": null,
    "metadata": {},
    "outputs": [],
    "source": [
@@ -72,11 +60,7 @@
   },
   {
    "cell_type": "code",
-<<<<<<< HEAD
-   "execution_count": null,
-=======
-   "execution_count": 4,
->>>>>>> ba06b4db
+   "execution_count": null,
    "metadata": {},
    "outputs": [],
    "source": [
@@ -99,26 +83,9 @@
   },
   {
    "cell_type": "code",
-<<<<<<< HEAD
-   "execution_count": null,
-   "metadata": {},
-   "outputs": [],
-=======
-   "execution_count": 5,
-   "metadata": {},
-   "outputs": [
-    {
-     "data": {
-      "text/plain": [
-       "(5.5e-05, 0.001925, 0.00055, 0.033)"
-      ]
-     },
-     "execution_count": 5,
-     "metadata": {},
-     "output_type": "execute_result"
-    }
-   ],
->>>>>>> ba06b4db
+   "execution_count": null,
+   "metadata": {},
+   "outputs": [],
    "source": [
     "E_w = 80000\n",
     "alpha = 0.3\n",
@@ -148,11 +115,7 @@
   },
   {
    "cell_type": "code",
-<<<<<<< HEAD
-   "execution_count": null,
-=======
-   "execution_count": 6,
->>>>>>> ba06b4db
+   "execution_count": null,
    "metadata": {},
    "outputs": [],
    "source": [
@@ -169,11 +132,7 @@
   },
   {
    "cell_type": "code",
-<<<<<<< HEAD
-   "execution_count": null,
-=======
-   "execution_count": 7,
->>>>>>> ba06b4db
+   "execution_count": null,
    "metadata": {},
    "outputs": [],
    "source": [
@@ -190,15 +149,8 @@
   },
   {
    "cell_type": "code",
-<<<<<<< HEAD
-   "execution_count": null,
-   "metadata": {},
-=======
-   "execution_count": 8,
-   "metadata": {
-    "scrolled": false
-   },
->>>>>>> ba06b4db
+   "execution_count": null,
+   "metadata": {},
    "outputs": [],
    "source": [
     "%%capture\n",
@@ -211,30 +163,9 @@
   },
   {
    "cell_type": "code",
-<<<<<<< HEAD
-   "execution_count": null,
-   "metadata": {},
-   "outputs": [],
-=======
-   "execution_count": 9,
-   "metadata": {},
-   "outputs": [
-    {
-     "data": {
-      "application/vnd.jupyter.widget-view+json": {
-       "model_id": "75ad68ed8d5e4e7a9b59069904c9b98c",
-       "version_major": 2,
-       "version_minor": 0
-      },
-      "text/plain": [
-       "VBox(children=(Output(), Tab(children=(VBox(children=(GridBox(children=(FloatText(value=0.033, description='\\\\…"
-      ]
-     },
-     "metadata": {},
-     "output_type": "display_data"
-    }
-   ],
->>>>>>> ba06b4db
+   "execution_count": null,
+   "metadata": {},
+   "outputs": [],
    "source": [
     "bu.InteractiveWindow([se, se.energy_dissipation, se.inel_state_evolution, \n",
     "                      se.slide_model], figsize=(9,4), tight_layout=False).interact()"
