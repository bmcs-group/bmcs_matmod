{
 "cells": [
  {
   "cell_type": "markdown",
   "metadata": {},
   "source": [
    "# Demo notebook for slide 3.4"
   ]
  },
  {
   "cell_type": "code",
   "execution_count": 1,
   "metadata": {},
   "outputs": [],
   "source": [
    "%matplotlib widget"
   ]
  },
  {
   "cell_type": "code",
   "execution_count": 2,
   "metadata": {},
   "outputs": [],
   "source": [
    "import bmcs_utils"
   ]
  },
  {
   "cell_type": "code",
   "execution_count": 3,
   "metadata": {},
   "outputs": [],
   "source": [
    "from ibvpy.tfunction import TimeFunction, TFSelector, TFCyclicSin"
   ]
  },
  {
   "cell_type": "code",
   "execution_count": 4,
   "metadata": {},
   "outputs": [],
   "source": [
    "from bmcs_matmod.slide.slide_explorer import SlideExplorer\n",
    "import bmcs_utils.api as bu"
   ]
  },
  {
   "cell_type": "code",
   "execution_count": 5,
   "metadata": {},
<<<<<<< HEAD
   "outputs": [
    {
     "name": "stdout",
     "output_type": "stream",
     "text": [
      "generated code_file C:\\Users\\abdra\\sympy_codegen\\SLIDE33_3D\n"
     ]
    }
   ],
=======
   "outputs": [],
>>>>>>> 5981c606
   "source": [
    "se = SlideExplorer()"
   ]
  },
  {
   "cell_type": "code",
   "execution_count": 6,
   "metadata": {},
   "outputs": [],
   "source": [
    "#sm = se.slide_model.C_codegen()"
   ]
  },
  {
   "cell_type": "markdown",
   "metadata": {},
   "source": [
    "Parameters for elementary convergence studies - no physical relevance"
   ]
  },
  {
   "cell_type": "markdown",
   "metadata": {},
   "source": [
    "Parameters rendering a stress-strain response comparable with a `MARS` model - example concrete"
   ]
  },
  {
   "cell_type": "code",
   "execution_count": 7,
   "metadata": {},
   "outputs": [],
   "source": [
    "material_params = dict(\n",
    "    E_T=1, gamma_T=1, K_T=1, S_T=5, c_T=1, bartau=3, \n",
    "    E_N=1, S_N=5, c_N = 1, m = 0.01, f_t=3, f_c=20, f_c0=10, eta=0.5\n",
    ")"
   ]
  },
  {
   "cell_type": "markdown",
   "metadata": {},
   "source": [
    "Critical step size - step smaller than the elastic range in tension."
   ]
  },
  {
   "cell_type": "code",
   "execution_count": 15,
   "metadata": {},
   "outputs": [],
   "source": [
    "se = SlideExplorer(n_steps=2000, k_max=50)\n",
    "se.slide_model.trait_set(**material_params)\n",
    "se.tf_s_x = TFCyclicSin(number_of_cycles = 10, t_max = 1)\n",
    "#se.tf_s_y = TFCyclicSin(number_of_cycles = 40, t_max = 1, phase_shift=0.25)"
   ]
  },
  {
   "cell_type": "code",
   "execution_count": 16,
   "metadata": {},
   "outputs": [],
   "source": [
    "se.slide_model.trait_set(**material_params)\n",
    "se.trait_set(s_x_1 = 3.1, s_y_1 = 2, w_1 = 0);\n",
    "se.run()\n",
    "# se.trait_set(s_x_1 = 2, s_y_1 = 1, w_1 = 0);\n",
    "# se.run()\n",
    "# se.trait_set(s_x_1 = 10, s_y_1 = 0, w_1 = 10);\n",
    "# se.run()"
   ]
  },
  {
   "cell_type": "code",
   "execution_count": 17,
   "metadata": {},
   "outputs": [
    {
     "data": {
      "application/vnd.jupyter.widget-view+json": {
<<<<<<< HEAD
       "model_id": "e877072a5afb4a5c9ddbe75311579c20",
=======
       "model_id": "d712e8c512924234be3b0b441cec3d20",
>>>>>>> 5981c606
       "version_major": 2,
       "version_minor": 0
      },
      "text/plain": [
       "VBox(children=(HBox(children=(VBox(children=(Tree(layout=Layout(align_items='stretch', border='solid 1px black…"
      ]
     },
     "metadata": {},
     "output_type": "display_data"
    }
   ],
   "source": [
    "se.energy_dissipation.show_iter = False\n",
    "#se.inel_state_evolution.t_max=3.0\n",
    "se.interact()"
   ]
  },
  {
   "cell_type": "code",
   "execution_count": 14,
   "metadata": {},
   "outputs": [],
   "source": [
    "import numpy as np\n",
    "material_params = dict(\n",
    "    E_T=1, gamma_T=0, K_T=1, S_T=5, c_T=1, bartau=3, \n",
    "    E_N=1, S_N=5, c_N = 1, m = 0.01, f_t=3, f_c=20, f_c0=10, eta=0.5\n",
    ")\n",
    "eta_range = np.linspace(0,1,5)\n",
    "se_T_list = []\n",
    "se_N_list = []\n",
    "#for m in [1e-9, 0.05]:\n",
    "for eta in eta_range:\n",
    "    material_params['eta'] = eta\n",
    "    se1 = SlideExplorer(n_steps=100, k_max=50)\n",
    "    se1.slide_model.trait_set(**material_params)\n",
    "#     se1.trait_set(s_x_1 = 0, s_y_1 = 0, w_1 = 0.8);\n",
    "#     se1.run()\n",
    "    se1.trait_set(s_x_1 = 20, s_y_1 = 0, w_1 = 0);\n",
    "    se1.run()\n",
    "    se_T_list.append(se1)\n",
    "    se2 = SlideExplorer(n_steps=200, k_max=50)\n",
    "    se2.slide_model.trait_set(**material_params)\n",
    "    se2.trait_set(s_x_1 = 0, s_y_1 = 0, w_1 = 20);\n",
    "    se2.run()\n",
    "    se_N_list.append(se2)"
   ]
  },
  {
   "cell_type": "code",
   "execution_count": 10,
   "metadata": {},
   "outputs": [
    {
     "data": {
      "application/vnd.jupyter.widget-view+json": {
<<<<<<< HEAD
       "model_id": "f60f23fa88dd4dd08e7a52359b938a36",
=======
       "model_id": "cfbe581f12f04208a4c5615a43ddcb88",
>>>>>>> 5981c606
       "version_major": 2,
       "version_minor": 0
      },
      "text/plain": [
       "Canvas(toolbar=Toolbar(toolitems=[('Home', 'Reset original view', 'home', 'home'), ('Back', 'Back to previous …"
      ]
     },
     "metadata": {},
     "output_type": "display_data"
    }
   ],
   "source": [
    "import matplotlib.pylab as plt\n",
    "fig, (ax_T, ax_N) = plt.subplots(1,2, tight_layout=True, figsize=(10,4))\n",
    "fig.canvas.header_visible=False\n",
    "ax_T.plot([0,1],[0,1],'--',color='black')\n",
    "ax_N.plot([0,1],[0,1],'--',color='black')\n",
    "for se_T, se_N in zip(se_T_list, se_N_list):\n",
    "    s_x_pi_, s_y_pi_, w_pi_, z_, alpha_x_, alpha_y_, omega_T_, omega_N_ = se_N.Eps_arr.T\n",
    "    #ax_T.plot(omega_T_,omega_N_)\n",
    "    se_T.inel_state_evolution.plot_omega_NT(ax_T)\n",
    "    se_N.inel_state_evolution.plot_omega_NT(ax_N)"
   ]
  },
  {
   "cell_type": "code",
   "execution_count": 16,
   "metadata": {},
   "outputs": [],
   "source": [
    "fig.savefig('myfig.pdf')"
   ]
  },
  {
   "cell_type": "code",
   "execution_count": 16,
   "metadata": {},
   "outputs": [
    {
     "data": {
      "application/vnd.jupyter.widget-view+json": {
       "model_id": "be9890cfb6f94ec2b27159963d247df6",
       "version_major": 2,
       "version_minor": 0
      },
      "text/plain": [
       "VBox(children=(HBox(children=(VBox(children=(Tree(layout=Layout(align_items='stretch', border='solid 1px black…"
      ]
     },
     "metadata": {},
     "output_type": "display_data"
    }
   ],
   "source": [
    "se_T_list[1].inel_state_evolution.interact()"
   ]
  },
  {
   "cell_type": "code",
   "execution_count": 17,
   "metadata": {},
   "outputs": [],
   "source": [
    "import sympy as sp\n",
    "S_N, S_T, eta = sp.symbols('S_N, S_T, eta')\n",
    "Y_N, Y_T = sp.symbols('Y_N, Y_T')\n",
    "omega_N, omega_T = sp.symbols('omega_N, omega_T')\n",
    "c_N, c_T = sp.symbols('c_N, c_T')\n",
    "\n",
    "phi_N_ext = ( # (1-omega_N)**c_N * (\n",
    "    (Y_N**2 + eta * (Y_T * Y_N)) /\n",
    "    (2*(S_N - eta * (S_N - sp.sqrt(S_N * S_T))))\n",
    ")\n",
    "phi_T_ext = ( # (1-omega_T)**c_T * (\n",
    "    (Y_T**2 + eta * (Y_T * Y_N)) /\n",
    "    (2*(S_T - eta * (S_T - sp.sqrt(S_N * S_T))))\n",
    ")\n",
    "phi_ext = phi_N_ext + phi_T_ext"
   ]
  },
  {
   "cell_type": "code",
   "execution_count": 18,
   "metadata": {},
   "outputs": [
    {
     "data": {
      "text/latex": [
       "$\\displaystyle \\frac{Y_{N} + Y_{T}}{\\sqrt{S_{N} S_{T}}}$"
      ],
      "text/plain": [
       "(Y_N + Y_T)/sqrt(S_N*S_T)"
      ]
     },
     "execution_count": 18,
     "metadata": {},
     "output_type": "execute_result"
    }
   ],
   "source": [
    "sp.simplify(phi_ext.diff(Y_N).subs(eta,1))"
   ]
  },
  {
   "cell_type": "code",
   "execution_count": 19,
   "metadata": {},
   "outputs": [
    {
     "data": {
      "text/latex": [
       "$\\displaystyle \\frac{Y_{N} + Y_{T}}{\\sqrt{S_{N} S_{T}}}$"
      ],
      "text/plain": [
       "(Y_N + Y_T)/sqrt(S_N*S_T)"
      ]
     },
     "execution_count": 19,
     "metadata": {},
     "output_type": "execute_result"
    }
   ],
   "source": [
    "sp.simplify(phi_ext.diff(Y_T).subs(eta,1))"
   ]
  },
  {
   "cell_type": "code",
   "execution_count": 20,
   "metadata": {},
   "outputs": [
    {
     "data": {
      "text/latex": [
       "$\\displaystyle \\frac{Y_{N} \\left(S_{T} - \\eta \\left(S_{T} - \\sqrt{S_{N} S_{T}}\\right)\\right) \\left(Y_{N} + Y_{T} \\eta\\right) + Y_{T} \\left(S_{N} - \\eta \\left(S_{N} - \\sqrt{S_{N} S_{T}}\\right)\\right) \\left(Y_{N} \\eta + Y_{T}\\right)}{2 \\left(S_{N} - \\eta \\left(S_{N} - \\sqrt{S_{N} S_{T}}\\right)\\right) \\left(S_{T} - \\eta \\left(S_{T} - \\sqrt{S_{N} S_{T}}\\right)\\right)}$"
      ],
      "text/plain": [
       "(Y_N*(S_T - eta*(S_T - sqrt(S_N*S_T)))*(Y_N + Y_T*eta) + Y_T*(S_N - eta*(S_N - sqrt(S_N*S_T)))*(Y_N*eta + Y_T))/(2*(S_N - eta*(S_N - sqrt(S_N*S_T)))*(S_T - eta*(S_T - sqrt(S_N*S_T))))"
      ]
     },
     "execution_count": 20,
     "metadata": {},
     "output_type": "execute_result"
    }
   ],
   "source": [
    "sp.simplify(phi_ext)"
   ]
  },
  {
   "cell_type": "code",
   "execution_count": 21,
   "metadata": {},
   "outputs": [
    {
     "data": {
      "application/vnd.jupyter.widget-view+json": {
       "model_id": "4f72984545a7434fa0989938e01e263a",
       "version_major": 2,
       "version_minor": 0
      },
      "text/plain": [
       "Canvas(toolbar=Toolbar(toolitems=[('Home', 'Reset original view', 'home', 'home'), ('Back', 'Back to previous …"
      ]
     },
     "metadata": {},
     "output_type": "display_data"
    },
    {
     "data": {
      "text/plain": [
       "[<matplotlib.lines.Line2D at 0x7f5cfc0da220>]"
      ]
     },
     "execution_count": 21,
     "metadata": {},
     "output_type": "execute_result"
    }
   ],
   "source": [
    "import sympy as sp\n",
    "E_, K_ = sp.symbols('E, K')\n",
    "get_EK = sp.lambdify( (E_,K_) , E_*K_ / (E_+K_) - E_ )\n",
    "_, ax_EK = plt.subplots(1,1)\n",
    "K_r = np.linspace(1,100,100)\n",
    "ax_EK.plot(K_r, get_EK(1,K_r))"
   ]
  },
  {
   "cell_type": "code",
   "execution_count": null,
   "metadata": {},
   "outputs": [],
   "source": []
  },
  {
   "cell_type": "markdown",
   "metadata": {},
   "source": [
    "# Debugging support\n",
    "\n",
    "You can access the values of the state variables and of the the associated \n",
    "thermodynamic forces by accessing the `Sig_t` and `Eps_t` arrays.\n",
    "Each row represents the time step and each column a state variable.\n",
    "The order of state variables corresponds to the order in the symbolic \n",
    "object `se.slide_model.symb`"
   ]
  },
  {
   "cell_type": "code",
   "execution_count": 22,
   "metadata": {},
   "outputs": [
    {
     "data": {
      "text/plain": [
       "(array([-0.02841641, -0.31802875,  0.01197538,  1.19753845,  0.10272165,\n",
       "         0.13486184,  0.90182281,  0.50622116]),\n",
       " array([ 2.78984374e-03, -3.61485598e-01, -1.19753835e-02,  1.19753845e+00,\n",
       "         1.02721649e-01,  1.34861836e-01,  6.77885988e+00,  0.00000000e+00]))"
      ]
     },
     "execution_count": 22,
     "metadata": {},
     "output_type": "execute_result"
    }
   ],
   "source": [
    "se.Eps_t[-1,:], se.Sig_t[-1,:]"
   ]
  },
  {
   "cell_type": "code",
   "execution_count": 23,
   "metadata": {},
   "outputs": [
    {
     "data": {
      "text/plain": [
       "array([ 2.78984374e-03, -3.61485598e-01, -1.19753835e-02,  1.19753845e+00,\n",
       "        1.02721649e-01,  1.34861836e-01,  6.77885988e+00,  0.00000000e+00])"
      ]
     },
     "execution_count": 23,
     "metadata": {},
     "output_type": "execute_result"
    }
   ],
   "source": [
    "se.Sig_arr[-1,:]"
   ]
  },
  {
   "cell_type": "code",
   "execution_count": null,
   "metadata": {},
   "outputs": [],
   "source": []
  },
  {
   "cell_type": "code",
   "execution_count": null,
   "metadata": {},
   "outputs": [],
   "source": []
  }
 ],
 "metadata": {
  "kernelspec": {
   "display_name": "bmcs_env",
   "language": "python",
   "name": "bmcs_env"
  },
  "language_info": {
   "codemirror_mode": {
    "name": "ipython",
    "version": 3
   },
   "file_extension": ".py",
   "mimetype": "text/x-python",
   "name": "python",
   "nbconvert_exporter": "python",
   "pygments_lexer": "ipython3",
   "version": "3.9.2"
  },
  "toc": {
   "base_numbering": 1,
   "nav_menu": {},
   "number_sections": true,
   "sideBar": true,
   "skip_h1_title": false,
   "title_cell": "Table of Contents",
   "title_sidebar": "Contents",
   "toc_cell": false,
   "toc_position": {},
   "toc_section_display": true,
   "toc_window_display": false
  }
 },
 "nbformat": 4,
 "nbformat_minor": 4
}<|MERGE_RESOLUTION|>--- conflicted
+++ resolved
@@ -48,19 +48,7 @@
    "cell_type": "code",
    "execution_count": 5,
    "metadata": {},
-<<<<<<< HEAD
-   "outputs": [
-    {
-     "name": "stdout",
-     "output_type": "stream",
-     "text": [
-      "generated code_file C:\\Users\\abdra\\sympy_codegen\\SLIDE33_3D\n"
-     ]
-    }
-   ],
-=======
-   "outputs": [],
->>>>>>> 5981c606
+   "outputs": [],
    "source": [
     "se = SlideExplorer()"
    ]
@@ -142,11 +130,7 @@
     {
      "data": {
       "application/vnd.jupyter.widget-view+json": {
-<<<<<<< HEAD
-       "model_id": "e877072a5afb4a5c9ddbe75311579c20",
-=======
        "model_id": "d712e8c512924234be3b0b441cec3d20",
->>>>>>> 5981c606
        "version_major": 2,
        "version_minor": 0
       },
@@ -160,7 +144,7 @@
    ],
    "source": [
     "se.energy_dissipation.show_iter = False\n",
-    "#se.inel_state_evolution.t_max=3.0\n",
+    "se.inel_state_evolution.t_max=3.0\n",
     "se.interact()"
    ]
   },
@@ -197,17 +181,13 @@
   },
   {
    "cell_type": "code",
-   "execution_count": 10,
+   "execution_count": 15,
    "metadata": {},
    "outputs": [
     {
      "data": {
       "application/vnd.jupyter.widget-view+json": {
-<<<<<<< HEAD
-       "model_id": "f60f23fa88dd4dd08e7a52359b938a36",
-=======
        "model_id": "cfbe581f12f04208a4c5615a43ddcb88",
->>>>>>> 5981c606
        "version_major": 2,
        "version_minor": 0
       },
@@ -491,7 +471,7 @@
    "name": "python",
    "nbconvert_exporter": "python",
    "pygments_lexer": "ipython3",
-   "version": "3.9.2"
+   "version": "3.8.8"
   },
   "toc": {
    "base_numbering": 1,
