--- conflicted
+++ resolved
@@ -67,11 +67,7 @@
   },
   {
    "cell_type": "code",
-<<<<<<< HEAD
-   "execution_count": null,
-=======
    "execution_count": 5,
->>>>>>> 86acb786
    "id": "12f6102a",
    "metadata": {},
    "outputs": [],
